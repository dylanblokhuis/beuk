[package]
name = "beuk"
version = "0.1.0"
edition = "2021"

# See more keys and their definitions at https://doc.rust-lang.org/cargo/reference/manifest.html

[dependencies]
aftermath-rs = { version = "0.1.2", optional = true }
anyhow = "1.0.72"
ash = { git = "https://github.com/ash-rs/ash.git", features = ["linked"] }
ash-window = { git = "https://github.com/ash-rs/ash.git" }
boxcar = "0.2.2"
gpu-allocator = { git = "https://github.com/dylanblokhuis/gpu-allocator.git", features = ["vulkan", "ash"], rev = "9f1e44b038e8f8bf9529b1fb9df0f182935da16b" }
log = "0.4.19"
notify = { version = "6.1.1", optional = true }
raw-window-handle = "0.5.2"
rayon = "1.7.0"
rspirv-reflect = "0.8.0"
rustc-hash = "1.1.0"
shaderc = "0.8.2"
smallvec = "1.11.0"
tracing = "0.1.37"

[dev-dependencies]
winit = "0.28"
bytemuck = { version = "1.13", features = ["derive"] }
image = { version = "0.24", features = ["jpeg", "png"] }
tracing-subscriber = { version = "0.3" }
tracing-tracy = { version = "0.10" }
simple_logger = "4.2.0"
crossbeam-channel = "0.5.8"
criterion = "0.5.1"
glam = { version = "0.24.1", features = ["bytemuck"] }

[features]
<<<<<<< HEAD
dlss = []
aftermath = ["aftermath-rs"]
hot-reload = ["notify"]
=======
rt = []
>>>>>>> b23920fb

[[test]]
name = "beuk_tests"
path = "beuk_tests/main.rs"
harness = false

[[bench]]
name = "memory"
harness = false<|MERGE_RESOLUTION|>--- conflicted
+++ resolved
@@ -34,13 +34,10 @@
 glam = { version = "0.24.1", features = ["bytemuck"] }
 
 [features]
-<<<<<<< HEAD
 dlss = []
 aftermath = ["aftermath-rs"]
 hot-reload = ["notify"]
-=======
 rt = []
->>>>>>> b23920fb
 
 [[test]]
 name = "beuk_tests"
