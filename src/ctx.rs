#[cfg(feature = "aftermath")]
use aftermath_rs::Aftermath;
#[cfg(any(target_os = "macos", target_os = "ios"))]
use ash::vk::{
    KhrGetMemoryRequirements2Fn, KhrGetPhysicalDeviceProperties2Fn, KhrPortabilityEnumerationFn,
    KhrPortabilitySubsetFn,
};
use ash::{
    extensions::{
        ext::{BufferDeviceAddress, DebugUtils},
        khr::{
            DynamicRendering, Surface, Swapchain,
        },
    },
    vk::{
        DebugUtilsMessageSeverityFlagsEXT, DeviceSize, ExtDescriptorIndexingFn,
        ImageSubresourceLayers, ImageView, KhrSamplerYcbcrConversionFn,
        PhysicalDeviceBufferDeviceAddressFeaturesKHR, PhysicalDeviceDescriptorIndexingFeatures,
        PhysicalDeviceRayQueryFeaturesKHR, PhysicalDeviceSamplerYcbcrConversionFeatures,
        PresentModeKHR, SurfaceKHR, API_VERSION_1_2,
    },
};
use ash::{vk, Entry};
use ash::{Device, Instance};
use gpu_allocator::vulkan::{Allocator, AllocatorCreateDesc};
use rayon::ThreadPool;
use rustc_hash::FxHashMap;
use std::{
    borrow::Cow,
    collections::HashMap,
    mem::size_of_val,
    sync::atomic::{AtomicBool, Ordering},
};
use std::{cell::RefCell, default::Default};
use std::{ffi::CStr, sync::Mutex};
use std::{ops::Drop, sync::RwLock};
use std::{os::raw::c_char, sync::Arc};

use crate::{
    buffer::{Buffer, BufferDescriptor, MemoryLocation},
    compute_pipeline::{ComputePipeline, ComputePipelineDescriptor},
    graphics_pipeline::{Extent3d, GraphicsPipeline, GraphicsPipelineDescriptor},
    memory::{ResourceHandle, ResourceManager},
    shaders::{Shader, ShaderDescriptor},
    texture::{Texture, TransitionDesc},
};


unsafe extern "system" fn vulkan_debug_callback(
    message_severity: vk::DebugUtilsMessageSeverityFlagsEXT,
    _message_type: vk::DebugUtilsMessageTypeFlagsEXT,
    p_callback_data: *const vk::DebugUtilsMessengerCallbackDataEXT,
    _user_data: *mut std::os::raw::c_void,
) -> vk::Bool32 {
    if std::thread::panicking() {
        return vk::FALSE;
    }

    let callback_data = *p_callback_data;

    let message = if callback_data.p_message.is_null() {
        Cow::from("")
    } else {
        CStr::from_ptr(callback_data.p_message).to_string_lossy()
    };

    match message_severity {
        DebugUtilsMessageSeverityFlagsEXT::ERROR => {
            log::error!("{message}");
        }
        DebugUtilsMessageSeverityFlagsEXT::INFO => {
            log::info!("{message}");
        }
        DebugUtilsMessageSeverityFlagsEXT::VERBOSE => {
            log::debug!("{message}");
        }
        DebugUtilsMessageSeverityFlagsEXT::WARNING => {
            log::warn!("{message}");
        }
        _ => {
            log::info!("{message}");
        }
    }

    vk::FALSE
}

pub fn find_memorytype_index(
    memory_req: &vk::MemoryRequirements,
    memory_prop: &vk::PhysicalDeviceMemoryProperties,
    flags: vk::MemoryPropertyFlags,
) -> Option<u32> {
    memory_prop.memory_types[..memory_prop.memory_type_count as _]
        .iter()
        .enumerate()
        .find(|(index, memory_type)| {
            (1 << index) & memory_req.memory_type_bits != 0
                && memory_type.property_flags & flags == flags
        })
        .map(|(index, _memory_type)| index as _)
}

#[derive(Clone, Copy, Hash, PartialEq, Eq, Debug)]
pub struct SamplerDesc {
    pub texel_filter: vk::Filter,
    pub mipmap_mode: vk::SamplerMipmapMode,
    pub address_modes: vk::SamplerAddressMode,
}

impl SamplerDesc {
    pub fn nearest(address_modes: vk::SamplerAddressMode) -> SamplerDesc {
        Self {
            texel_filter: vk::Filter::NEAREST,
            mipmap_mode: vk::SamplerMipmapMode::NEAREST,
            address_modes,
        }
    }

    pub fn linear(address_modes: vk::SamplerAddressMode) -> SamplerDesc {
        Self {
            texel_filter: vk::Filter::LINEAR,
            mipmap_mode: vk::SamplerMipmapMode::LINEAR,
            address_modes,
        }
    }
}

#[derive(Clone)]
pub struct RenderSwapchain {
    pub swapchain: vk::SwapchainKHR,
    pub swapchain_loader: Swapchain,
    pub present_mode: vk::PresentModeKHR,
    pub present_images: Vec<vk::Image>,
    pub present_image_views: Vec<vk::ImageView>,
    pub depth_image_format: vk::Format,
    pub depth_image_handle: ResourceHandle<Texture>,
    pub surface_format: vk::SurfaceFormatKHR,
    pub surface_resolution: vk::Extent2D,
}

thread_local! {
    pub static COMMAND_POOL: RefCell<vk::CommandPool> = RefCell::new(vk::CommandPool::null());
}

#[derive(Clone)]
pub struct CommandBuffer {
    pub command_buffer: vk::CommandBuffer,
    pub fence: vk::Fence,
    #[allow(dead_code)]
    device: Arc<Device>,
}

pub struct RenderContext {
    pub buffer_manager: Arc<ResourceManager<Buffer>>,
    pub texture_manager: Arc<ResourceManager<Texture>>,
    pub graphics_pipelines: Arc<ResourceManager<GraphicsPipeline>>,
    pub compute_pipelines: Arc<ResourceManager<ComputePipeline>>,
    pub immutable_samplers: Arc<HashMap<SamplerDesc, vk::Sampler>>,
    pub shader_manager: Arc<ResourceManager<Shader>>,
    pub shader_mapping: Arc<RwLock<HashMap<Arc<ShaderDescriptor>, ResourceHandle<Shader>>>>,
    pub graphics_pipeline_mapping:
        Arc<RwLock<HashMap<Arc<GraphicsPipelineDescriptor>, ResourceHandle<GraphicsPipeline>>>>,
    pub compute_pipeline_mapping:
        Arc<RwLock<HashMap<Arc<ComputePipelineDescriptor>, ResourceHandle<ComputePipeline>>>>,

    pub yuv_immutable_samplers:
        Arc<HashMap<(vk::Format, SamplerDesc), (vk::SamplerYcbcrConversion, vk::Sampler)>>,
    pub allocator: Arc<Mutex<Allocator>>,
    pub threaded_command_buffers: Arc<RwLock<FxHashMap<usize, Arc<Mutex<CommandBuffer>>>>>,
    pub render_swapchain: Arc<RwLock<RenderSwapchain>>,
    pub thread_id: std::thread::ThreadId,

    pub entry: Entry,
    pub instance: Instance,
    pub device: Arc<Device>,
    pub dynamic_rendering: DynamicRendering,
    pub surface_loader: Surface,
    pub debug_utils_loader: DebugUtils,
    pub debug_call_back: vk::DebugUtilsMessengerEXT,
    pub max_descriptor_count: u32,
    pub command_thread_pool: Arc<ThreadPool>,
    pub pdevice: vk::PhysicalDevice,
    pub queue_family_index: u32,
    pub present_queue: Arc<Mutex<vk::Queue>>,
    #[cfg(feature = "rt")]
    pub as_extension: ash::extensions::khr::AccelerationStructure,

    pub surface: vk::SurfaceKHR,

    pub pool: vk::CommandPool,
    pub main_command_buffer: Arc<Mutex<CommandBuffer>>,

    pub present_complete_semaphore: vk::Semaphore,
    pub rendering_complete_semaphore: vk::Semaphore,
    pub is_resizing: AtomicBool,
    #[cfg(feature = "aftermath")]
    pub aftermath_guard: Aftermath,
}

#[derive(Clone)]
pub struct RenderContextDescriptor {
    pub display_handle: raw_window_handle::RawDisplayHandle,
    pub window_handle: raw_window_handle::RawWindowHandle,
    pub present_mode: PresentModeKHR,
}

#[cfg(feature = "aftermath")]
struct Delegate;
#[cfg(feature = "aftermath")]
impl aftermath_rs::AftermathDelegate for Delegate {
    fn dumped(&mut self, dump_data: &[u8]) {
        // Write `dump_data` to file, or send to telemetry server
        let path = PathBuf::from("app.nv-gpudmp");
        std::fs::write(path, dump_data).unwrap();
    }
    fn shader_debug_info(&mut self, dump_data: &[u8]) {
        let path = PathBuf::from("app-shaders.nv-gpudmp");
        std::fs::write(path, dump_data).unwrap();
    }

    fn description(&mut self, describe: &mut aftermath_rs::DescriptionBuilder) {}
}

impl RenderContext {
    pub fn new(desc: RenderContextDescriptor) -> Self {
        #[cfg(feature = "aftermath")]
        let aftermath_guard = aftermath_rs::Aftermath::new(Delegate);
        unsafe {
            let entry = Entry::linked();
            let app_name = CStr::from_bytes_with_nul_unchecked(b"beuk\0");

            let mut layer_names = vec![];

            if cfg!(debug_assertions) {
                layer_names.push(CStr::from_bytes_with_nul_unchecked(
                    b"VK_LAYER_KHRONOS_validation\0",
                ))
            }

            let layers_names_raw: Vec<*const c_char> = layer_names
                .iter()
                .map(|raw_name| raw_name.as_ptr())
                .collect();

            let mut extension_names =
                ash_window::enumerate_required_extensions(desc.display_handle)
                    .unwrap()
                    .to_vec();
            extension_names.push(DebugUtils::NAME.as_ptr());
            #[cfg(any(target_os = "macos", target_os = "ios"))]
            {
                extension_names.push(KhrPortabilityEnumerationFn::NAME.as_ptr());
                // Enabling this extension is a requirement when using `VK_KHR_portability_subset`
                extension_names.push(KhrGetPhysicalDeviceProperties2Fn::NAME.as_ptr());
            }

            let appinfo = vk::ApplicationInfo::default()
                .application_name(app_name)
                .application_version(0)
                .engine_name(app_name)
                .engine_version(0)
                .api_version(API_VERSION_1_2);

            let create_flags = if cfg!(any(target_os = "macos", target_os = "ios")) {
                vk::InstanceCreateFlags::ENUMERATE_PORTABILITY_KHR
            } else {
                vk::InstanceCreateFlags::default()
            };

            let create_info = vk::InstanceCreateInfo::default()
                .application_info(&appinfo)
                .enabled_layer_names(&layers_names_raw)
                .enabled_extension_names(&extension_names)
                .flags(create_flags);

            let instance: Instance = entry
                .create_instance(&create_info, None)
                .expect("Instance creation error");

            let debug_info = vk::DebugUtilsMessengerCreateInfoEXT::default()
                .message_severity(
                    vk::DebugUtilsMessageSeverityFlagsEXT::ERROR
                        | vk::DebugUtilsMessageSeverityFlagsEXT::WARNING
                        | vk::DebugUtilsMessageSeverityFlagsEXT::INFO,
                )
                .message_type(
                    vk::DebugUtilsMessageTypeFlagsEXT::GENERAL
                        | vk::DebugUtilsMessageTypeFlagsEXT::VALIDATION
                        | vk::DebugUtilsMessageTypeFlagsEXT::PERFORMANCE,
                )
                .pfn_user_callback(Some(vulkan_debug_callback));

            let debug_utils_loader = DebugUtils::new(&entry, &instance);
            let debug_call_back = debug_utils_loader
                .create_debug_utils_messenger(&debug_info, None)
                .unwrap();
            let surface = ash_window::create_surface(
                &entry,
                &instance,
                desc.display_handle,
                desc.window_handle,
                None,
            )
            .unwrap();
            let pdevices = instance
                .enumerate_physical_devices()
                .expect("Physical device error");
            let surface_loader = Surface::new(&entry, &instance);
            let (pdevice, queue_family_index) = pdevices
                .iter()
                .find_map(|pdevice| {
                    instance
                        .get_physical_device_queue_family_properties(*pdevice)
                        .iter()
                        .enumerate()
                        .find_map(|(index, info)| {
                            let supports_graphic_and_surface =
                                info.queue_flags.contains(vk::QueueFlags::GRAPHICS)
                                    && surface_loader
                                        .get_physical_device_surface_support(
                                            *pdevice,
                                            index as u32,
                                            surface,
                                        )
                                        .unwrap();
                            if supports_graphic_and_surface {
                                Some((*pdevice, index))
                            } else {
                                None
                            }
                        })
                })
                .expect("Couldn't find suitable device.");

            let device_properties = instance.get_physical_device_properties(pdevice);
            let queue_family_index = queue_family_index as u32;
            let device_extension_names_raw = [
                Swapchain::NAME.as_ptr(),
                DynamicRendering::NAME.as_ptr(),
                ExtDescriptorIndexingFn::NAME.as_ptr(),
                BufferDeviceAddress::NAME.as_ptr(),
                KhrSamplerYcbcrConversionFn::NAME.as_ptr(),
<<<<<<< HEAD
                KhrRayQueryFn::NAME.as_ptr(),
                AccelerationStructure::NAME.as_ptr(),
                DeferredHostOperations::NAME.as_ptr(),
                #[cfg(feature = "dlss")]
                {
                    b"VK_NVX_binary_import\0".as_ptr() as *const i8
                },
                #[cfg(feature = "dlss")]
                {
                    b"VK_KHR_push_descriptor\0".as_ptr() as *const i8
                },
                #[cfg(feature = "dlss")]
                vk::NvxImageViewHandleFn::NAME.as_ptr(),
=======

                #[cfg(feature = "rt")]
                ash::vk::KhrRayQueryFn::NAME.as_ptr(),
                #[cfg(feature = "rt")]
                ash::extensions::khr::AccelerationStructure::NAME.as_ptr(),
                #[cfg(feature = "rt")]
                ash::extensions::khr::DeferredHostOperations::NAME.as_ptr(),
>>>>>>> b23920fb
                #[cfg(any(target_os = "macos", target_os = "ios"))]
                KhrPortabilitySubsetFn::NAME.as_ptr(),
                #[cfg(any(target_os = "macos", target_os = "ios"))]
                KhrGetMemoryRequirements2Fn::NAME.as_ptr(),
            ];
            let features = vk::PhysicalDeviceFeatures {
                shader_clip_distance: 1,
                sampler_anisotropy: 1,
                depth_clamp: 1,
                ..Default::default()
            };
            let mut dynamic_rendering_features =
                vk::PhysicalDeviceDynamicRenderingFeatures::default().dynamic_rendering(true);

            let mut buffer_features =
                PhysicalDeviceBufferDeviceAddressFeaturesKHR::default().buffer_device_address(true);

            let mut indexing_features = PhysicalDeviceDescriptorIndexingFeatures::default()
                .descriptor_binding_partially_bound(true)
                .runtime_descriptor_array(true)
                .shader_sampled_image_array_non_uniform_indexing(true)
                // .shader_uniform_buffer_array_non_uniform_indexing(true)
                // .shader_storage_buffer_array_non_uniform_indexing(true)
                // after bind
                .descriptor_binding_sampled_image_update_after_bind(true)
                .descriptor_binding_uniform_buffer_update_after_bind(true)
                .descriptor_binding_storage_buffer_update_after_bind(true)
                // dynamic indexing
                .shader_input_attachment_array_dynamic_indexing(true)
                .shader_storage_texel_buffer_array_dynamic_indexing(true)
                .shader_uniform_texel_buffer_array_dynamic_indexing(true);

            let mut ray_query_feature =
                PhysicalDeviceRayQueryFeaturesKHR::default().ray_query(true);

            let mut acceleration_structure_features =
                vk::PhysicalDeviceAccelerationStructureFeaturesKHR::default()
                    .acceleration_structure(true);

            let mut yuv_features = PhysicalDeviceSamplerYcbcrConversionFeatures::default()
                .sampler_ycbcr_conversion(true);

            let queue_info = vk::DeviceQueueCreateInfo::default()
                .queue_family_index(queue_family_index)
                .queue_priorities(&[1.0]);

            let device_create_info = vk::DeviceCreateInfo::default()
                .queue_create_infos(std::slice::from_ref(&queue_info))
                .enabled_extension_names(&device_extension_names_raw)
                .enabled_features(&features)
                .push_next(&mut dynamic_rendering_features)
                .push_next(&mut buffer_features)
                .push_next(&mut indexing_features)
                .push_next(&mut yuv_features)
                .push_next(&mut ray_query_feature)
                .push_next(&mut acceleration_structure_features);

            let device = instance
                .create_device(pdevice, &device_create_info, None)
                .unwrap();

            let present_queue = device.get_device_queue(queue_family_index, 0);

            let pool_create_info = vk::CommandPoolCreateInfo::default()
                .flags(vk::CommandPoolCreateFlags::RESET_COMMAND_BUFFER)
                .queue_family_index(queue_family_index);

            let pool = device.create_command_pool(&pool_create_info, None).unwrap();

            let command_buffer_allocate_info = vk::CommandBufferAllocateInfo::default()
                .command_buffer_count(1)
                .command_pool(pool)
                .level(vk::CommandBufferLevel::PRIMARY);

            let command_buffers = device
                .allocate_command_buffers(&command_buffer_allocate_info)
                .unwrap();
            let main_command_buffer = command_buffers[0];

            let main_commands_reuse_fence = device
                .create_fence(
                    &vk::FenceCreateInfo::default().flags(vk::FenceCreateFlags::SIGNALED),
                    None,
                )
                .expect("Create fence failed.");

            let semaphore_create_info = vk::SemaphoreCreateInfo::default();

            let present_complete_semaphore = device
                .create_semaphore(&semaphore_create_info, None)
                .unwrap();
            let rendering_complete_semaphore = device
                .create_semaphore(&semaphore_create_info, None)
                .unwrap();

            let dynamic_rendering = DynamicRendering::new(&instance, &device);

            let allocator = Arc::new(Mutex::new(
                Allocator::new(&AllocatorCreateDesc {
                    instance: instance.clone(),
                    device: device.clone(),
                    physical_device: pdevice,
                    debug_settings: Default::default(),
                    buffer_device_address: true,
                    allocation_sizes: Default::default(),
                })
                .unwrap(),
            ));

            let device = Arc::new(device);

            let (command_thread_pool, threaded_command_buffers) =
                Self::create_command_thread_pool(device.clone(), queue_family_index);
            let command_thread_pool = Arc::new(command_thread_pool);

            let buffer_manager = ResourceManager::new(device.clone(), allocator.clone(), 52);
            let texture_manager =
                Arc::new(ResourceManager::new(device.clone(), allocator.clone(), 52));
            let graphics_pipelines = ResourceManager::new(device.clone(), allocator.clone(), 32);
            let compute_pipelines = ResourceManager::new(device.clone(), allocator.clone(), 32);
            let shader_manager = ResourceManager::new(device.clone(), allocator.clone(), 32 * 2);

            let present_queue = Arc::new(Mutex::new(present_queue));
            let thread_id = std::thread::current().id();

            #[cfg(feature = "rt")]
            let as_extension = ash::extensions::khr::AccelerationStructure::new(
                &instance,
                &device,
            );

            let render_swapchain = Self::create_swapchain(
                &instance,
                &device,
                pdevice,
                &surface_loader,
                surface,
                desc.present_mode,
                texture_manager.clone(),
                allocator.clone(),
            );

            Self {
                allocator,
                entry,
                instance,
                #[cfg(feature = "rt")]
                as_extension,
                device: device.clone(),
                dynamic_rendering,
                queue_family_index,
                pdevice,
                command_thread_pool,
                threaded_command_buffers,
                render_swapchain: Arc::new(RwLock::new(render_swapchain)),
                buffer_manager: Arc::new(buffer_manager),
                texture_manager,
                graphics_pipelines: Arc::new(graphics_pipelines),
                compute_pipelines: Arc::new(compute_pipelines),
                shader_manager: Arc::new(shader_manager),
                immutable_samplers: Arc::new(create_immutable_samplers(&device)),
                yuv_immutable_samplers: Arc::new(create_immutable_yuv_samplers(&device)),
                shader_mapping: Arc::new(RwLock::new(HashMap::default())),
                compute_pipeline_mapping: Arc::new(RwLock::new(HashMap::default())),
                thread_id,
                // TODO: fetch from device
                max_descriptor_count: {
                    (512 * 1024).min(
                        device_properties
                            .limits
                            .max_per_stage_descriptor_sampled_images
                    )
                },
                surface_loader,
                present_queue,

                pool,
                main_command_buffer: Arc::new(Mutex::new(CommandBuffer {
                    command_buffer: main_command_buffer,
                    fence: main_commands_reuse_fence,
                    device: device.clone(),
                })),

                present_complete_semaphore,
                rendering_complete_semaphore,
                surface,
                debug_call_back,
                debug_utils_loader,
                is_resizing: AtomicBool::new(false),
                graphics_pipeline_mapping: Arc::new(RwLock::new(HashMap::default())),
                #[cfg(feature = "aftermath")]
                aftermath_guard,
            }
        }
    }

    pub fn create_swapchain(
        instance: &ash::Instance,
        device: &ash::Device,
        pdevice: vk::PhysicalDevice,
        surface_loader: &Surface,
        surface: SurfaceKHR,
        present_mode: PresentModeKHR,
        texture_manager: Arc<ResourceManager<Texture>>,
        allocator: Arc<Mutex<Allocator>>,
    ) -> RenderSwapchain {
        unsafe {
            let swapchain_loader = Swapchain::new(instance, device);

            let surface_format = surface_loader
                .get_physical_device_surface_formats(pdevice, surface)
                .unwrap()[0];

            let surface_capabilities = surface_loader
                .get_physical_device_surface_capabilities(pdevice, surface)
                .unwrap();
            let mut desired_image_count = surface_capabilities.min_image_count + 1;
            if surface_capabilities.max_image_count > 0
                && desired_image_count > surface_capabilities.max_image_count
            {
                desired_image_count = surface_capabilities.max_image_count;
            }

            let pre_transform = if surface_capabilities
                .supported_transforms
                .contains(vk::SurfaceTransformFlagsKHR::IDENTITY)
            {
                vk::SurfaceTransformFlagsKHR::IDENTITY
            } else {
                surface_capabilities.current_transform
            };
            let surface_resolution = surface_capabilities.current_extent;

            let swapchain_create_info = vk::SwapchainCreateInfoKHR::default()
                .surface(surface)
                .min_image_count(desired_image_count)
                .image_color_space(surface_format.color_space)
                .image_format(surface_format.format)
                .image_extent(surface_resolution)
                .image_usage(vk::ImageUsageFlags::COLOR_ATTACHMENT)
                .image_sharing_mode(vk::SharingMode::EXCLUSIVE)
                .pre_transform(pre_transform)
                .composite_alpha(vk::CompositeAlphaFlagsKHR::OPAQUE)
                .present_mode(present_mode)
                .clipped(true)
                .image_array_layers(1);

            let swapchain = swapchain_loader
                .create_swapchain(&swapchain_create_info, None)
                .unwrap();

            let present_images = swapchain_loader.get_swapchain_images(swapchain).unwrap();
            let present_image_views: Vec<vk::ImageView> = present_images
                .iter()
                .map(|&image| {
                    let create_view_info = vk::ImageViewCreateInfo::default()
                        .view_type(vk::ImageViewType::TYPE_2D)
                        .format(surface_format.format)
                        .components(vk::ComponentMapping {
                            r: vk::ComponentSwizzle::R,
                            g: vk::ComponentSwizzle::G,
                            b: vk::ComponentSwizzle::B,
                            a: vk::ComponentSwizzle::A,
                        })
                        .subresource_range(vk::ImageSubresourceRange {
                            aspect_mask: vk::ImageAspectFlags::COLOR,
                            base_mip_level: 0,
                            level_count: 1,
                            base_array_layer: 0,
                            layer_count: 1,
                        })
                        .image(image);
                    device.create_image_view(&create_view_info, None).unwrap()
                })
                .collect();

            let depth_image_format = vk::Format::D32_SFLOAT;
            let texture = Texture::new(
                device,
                &mut allocator.lock().unwrap(),
                "depth",
                &vk::ImageCreateInfo::default()
                    .image_type(vk::ImageType::TYPE_2D)
                    .format(depth_image_format)
                    .extent(surface_resolution.into())
                    .mip_levels(1)
                    .array_layers(1)
                    .samples(vk::SampleCountFlags::TYPE_1)
                    .tiling(vk::ImageTiling::OPTIMAL)
                    .usage(vk::ImageUsageFlags::DEPTH_STENCIL_ATTACHMENT)
                    .sharing_mode(vk::SharingMode::EXCLUSIVE),
                true,
            );

            let handle = texture_manager.create("depth", texture);
            let depth_image_handle = ResourceHandle::new(handle, texture_manager.clone());

            RenderSwapchain {
                swapchain,
                swapchain_loader,
                present_images,
                present_image_views,
                depth_image_handle,
                depth_image_format,
                surface_format,
                surface_resolution,
                present_mode,
            }
        }
    }

    pub fn cleanup_swapchain(&self) {
        unsafe {
            let render_swapchain = self.get_swapchain();
            // self.device
            //     .destroy_image_view(render_swapchain.depth_image_view, None);
            // self.device
            //     .free_memory(render_swapchain.depth_image_memory, None);
            // self.device
            //     .destroy_image(render_swapchain.depth_image, None);

            for &image_view in render_swapchain.present_image_views.iter() {
                self.device.destroy_image_view(image_view, None);
            }
            render_swapchain
                .swapchain_loader
                .destroy_swapchain(render_swapchain.swapchain, None);
        }
    }

    #[tracing::instrument(skip(self))]
    pub fn recreate_swapchain(&self, width: u32, height: u32) {
        {
            let swapchain = self.get_swapchain();
            if width == swapchain.surface_resolution.width
                && height == swapchain.surface_resolution.height
            {
                return;
            }
        }

        if self.is_resizing.load(Ordering::Relaxed) {
            return;
        }

        self.is_resizing.store(true, Ordering::Relaxed);

        // wait for in flight fences
        for lock in self.threaded_command_buffers.read().unwrap().iter() {
            let lock = lock.1.lock().unwrap();
            unsafe {
                self.device
                    .wait_for_fences(&[lock.fence], true, u64::MAX)
                    .expect("Failed to wait for fences!");
            }
        }

        let present_queue = self.present_queue.lock().unwrap();
        let (old_surface_resolution, new_surface_resolution) = {
            unsafe {
                self.device
                    .queue_wait_idle(*present_queue)
                    .expect("Failed to wait device idle!")
            };
            let old_surface_resolution = self.get_swapchain().surface_resolution;
            self.cleanup_swapchain();
            let render_swapchain = {
                let present_mode = self.get_swapchain().present_mode;
                Self::create_swapchain(
                    &self.instance,
                    &self.device,
                    self.pdevice,
                    &self.surface_loader,
                    self.surface,
                    present_mode,
                    self.texture_manager.clone(),
                    self.allocator.clone(),
                )
            };
            let new_surface_resolution = render_swapchain.surface_resolution;
            *self.render_swapchain.write().unwrap() = render_swapchain;
            (old_surface_resolution, new_surface_resolution)
        };

        self.graphics_pipelines.call_swapchain_resize_hooks(
            self,
            old_surface_resolution,
            new_surface_resolution,
        );
        self.texture_manager.call_swapchain_resize_hooks(
            self,
            old_surface_resolution,
            new_surface_resolution,
        );

        self.is_resizing.store(false, Ordering::Relaxed);
    }

    pub fn record(&self, command_buffer: &CommandBuffer, f: impl FnOnce(vk::CommandBuffer)) {
        unsafe {
            self.device
                .reset_fences(&[command_buffer.fence])
                .expect("Reset fences failed.");

            self.device
                .reset_command_buffer(
                    command_buffer.command_buffer,
                    vk::CommandBufferResetFlags::RELEASE_RESOURCES,
                )
                .expect("Reset command buffer failed.");

            let command_buffer_begin_info = vk::CommandBufferBeginInfo::default()
                .flags(vk::CommandBufferUsageFlags::ONE_TIME_SUBMIT);

            self.device
                .begin_command_buffer(command_buffer.command_buffer, &command_buffer_begin_info)
                .expect("Begin commandbuffer");
            f(command_buffer.command_buffer);
            self.device
                .end_command_buffer(command_buffer.command_buffer)
                .expect("End commandbuffer");
        }
    }

    /// this can only run on a thread created by the thread pool
    pub fn get_command_buffer(&self) -> Arc<Mutex<CommandBuffer>> {
        while self.is_resizing.load(Ordering::Relaxed) {
            std::thread::yield_now();
        }
        if let Some(thread_index) = rayon::current_thread_index() {
            let threaded_command_buffers = self.threaded_command_buffers.read().unwrap();
            let lock = threaded_command_buffers
                .get(&thread_index)
                .expect("Command buffer not found inside thread pool.")
                .clone();

            drop(threaded_command_buffers);

            lock
        } else {
            self.main_command_buffer.clone()
        }
    }

    /// Submits the command buffer to the queue and waits for it to finish.
    pub fn submit(&self, command_buffer: &CommandBuffer) {
        let queue = self.present_queue.lock().unwrap();
        unsafe {
            let submit_info = vk::SubmitInfo::default()
                .command_buffers(std::slice::from_ref(&command_buffer.command_buffer));
            self.device
                .queue_submit(*queue, &[submit_info], command_buffer.fence)
                .map_err(Self::handle_error)
                .unwrap();
            self.device
                .wait_for_fences(&[command_buffer.fence], true, std::u64::MAX)
                .unwrap();
        }
    }

    pub fn record_submit(&self, f: impl FnOnce(vk::CommandBuffer)) {
        let lock = self.get_command_buffer();
        let lock = lock.lock().unwrap();
        self.record(&lock, f);
        self.submit(&lock);
    }

    /// Submits the command buffer to the present queue with corresponding semaphores and waits for it to finish.
    #[tracing::instrument(skip(self))]
    pub fn present_submit(&self, present_index: u32) {
        let lock = self.get_command_buffer();
        let lock = lock.lock().unwrap();
        let submit_info = vk::SubmitInfo::default()
            .wait_semaphores(std::slice::from_ref(&self.present_complete_semaphore))
            .wait_dst_stage_mask(&[vk::PipelineStageFlags::COLOR_ATTACHMENT_OUTPUT])
            .command_buffers(std::slice::from_ref(&lock.command_buffer))
            .signal_semaphores(std::slice::from_ref(&self.rendering_complete_semaphore));
        unsafe {
            let queue = self.present_queue.lock().unwrap();
            self.device
                .queue_submit(*queue, &[submit_info], lock.fence)
                .expect("queue submit failed.");
            self.device
                .wait_for_fences(&[lock.fence], true, std::u64::MAX)
                .unwrap();

            let wait_semaphors = [self.rendering_complete_semaphore];
            let swapchains = [self.get_swapchain().swapchain];
            let image_indices = [present_index];
            let present_info = vk::PresentInfoKHR::default()
                .wait_semaphores(&wait_semaphors)
                .swapchains(&swapchains)
                .image_indices(&image_indices);

            let result = self
                .get_swapchain()
                .swapchain_loader
                .queue_present(*queue, &present_info);

            drop(queue);

            match result {
                Ok(_) => false,
                Err(vk_result) => match vk_result {
                    vk::Result::ERROR_OUT_OF_DATE_KHR | vk::Result::SUBOPTIMAL_KHR => true,
                    _ => panic!("Failed to execute queue present."),
                },
            };

            // if is_resized {
            //     self.recreate_swapchain(0, 0);
            // }
        }
    }

    fn handle_error(error: vk::Result) -> vk::Result {
        #[cfg(feature = "aftermath")]
        {
            let status =
                aftermath_rs::Status::wait_for_status(Some(std::time::Duration::from_secs(5)));
            if status != aftermath_rs::Status::Finished {
                panic!("Unexpected crash dump status: {:?}", status);
            }
        }

        std::process::exit(1);
    }

    pub fn acquire_present_index(&self) -> u32 {
        unsafe {
            while self.is_resizing.load(Ordering::Relaxed) {
                std::thread::yield_now();
            }

            let render_swapchain = self.get_swapchain();

            render_swapchain
                .swapchain_loader
                .acquire_next_image(
                    render_swapchain.swapchain,
                    std::u64::MAX,
                    self.present_complete_semaphore,
                    vk::Fence::null(),
                )
                .unwrap()
                .0
        }
    }

    /// Acquires the next image, transitions the image from the swapchain and records the draw command buffer. Returns the present_index
    #[tracing::instrument(skip_all)]
    pub fn present_record<F: FnOnce(vk::CommandBuffer, ImageView, ImageView) + Send + Sync>(
        &self,
        present_index: u32,
        f: F,
    ) {
        let lock = self.get_command_buffer();
        let lock = lock.lock().unwrap();
        self.record(&lock, |command_buffer| unsafe {
            let render_swapchain = self.get_swapchain();
            let layout_transition_barriers = vk::ImageMemoryBarrier::default()
                .image(render_swapchain.present_images[present_index as usize])
                .src_access_mask(vk::AccessFlags::COLOR_ATTACHMENT_READ)
                .dst_access_mask(vk::AccessFlags::COLOR_ATTACHMENT_WRITE)
                .old_layout(vk::ImageLayout::UNDEFINED)
                .new_layout(vk::ImageLayout::COLOR_ATTACHMENT_OPTIMAL)
                .subresource_range(
                    vk::ImageSubresourceRange::default()
                        .aspect_mask(vk::ImageAspectFlags::COLOR)
                        .layer_count(1)
                        .level_count(1),
                );

            self.device.cmd_pipeline_barrier(
                command_buffer,
                vk::PipelineStageFlags::COLOR_ATTACHMENT_OUTPUT,
                vk::PipelineStageFlags::COLOR_ATTACHMENT_OUTPUT,
                vk::DependencyFlags::empty(),
                &[],
                &[],
                &[layout_transition_barriers],
            );

            let present_image_view = render_swapchain.present_image_views[present_index as usize];
            let depth_image_view = self
                .get_texture_view(&render_swapchain.depth_image_handle)
                .unwrap();

            f(command_buffer, present_image_view, *depth_image_view);

            let layout_transition_barriers = vk::ImageMemoryBarrier::default()
                .image(render_swapchain.present_images[present_index as usize])
                .src_access_mask(vk::AccessFlags::COLOR_ATTACHMENT_WRITE)
                .dst_access_mask(vk::AccessFlags::COLOR_ATTACHMENT_READ)
                .old_layout(vk::ImageLayout::COLOR_ATTACHMENT_OPTIMAL)
                .new_layout(vk::ImageLayout::PRESENT_SRC_KHR)
                .subresource_range(
                    vk::ImageSubresourceRange::default()
                        .aspect_mask(vk::ImageAspectFlags::COLOR)
                        .layer_count(1)
                        .level_count(1),
                );

            self.device.cmd_pipeline_barrier(
                command_buffer,
                vk::PipelineStageFlags::COLOR_ATTACHMENT_OUTPUT,
                vk::PipelineStageFlags::COLOR_ATTACHMENT_OUTPUT,
                vk::DependencyFlags::empty(),
                &[],
                &[],
                &[layout_transition_barriers],
            );
        });
    }

    /// Example
    /// ```rs
    /// let color_attachments = &[vk::RenderingAttachmentInfo::default()
    ///    .image_view(self.render_swapchain.present_image_views[present_index as usize])
    ///    .image_layout(vk::ImageLayout::COLOR_ATTACHMENT_OPTIMAL)
    ///    .load_op(vk::AttachmentLoadOp::CLEAR)
    ///    .store_op(vk::AttachmentStoreOp::STORE)
    ///    .clear_value(vk::ClearValue {
    ///        color: vk::ClearColorValue {
    ///            float32: [0.1, 0.1, 0.1, 1.0],
    ///        },
    ///    })];
    ///
    /// let depth_attachment = &vk::RenderingAttachmentInfo::default()
    ///    .image_view(self.render_swapchain.depth_image_view)
    ///    .image_layout(vk::ImageLayout::DEPTH_STENCIL_ATTACHMENT_OPTIMAL)
    ///    .load_op(vk::AttachmentLoadOp::CLEAR)
    ///    .store_op(vk::AttachmentStoreOp::STORE)
    ///    .clear_value(vk::ClearValue {
    ///        depth_stencil: vk::ClearDepthStencilValue {
    ///            depth: 1.0,
    ///            stencil: 0,
    ///        },
    ///    });
    ///
    /// ctx.begin_rendering(
    ///     ctx.draw_command_buffer,
    ///     color_attachments,
    ///     Some(depth_attachment),
    /// );
    /// ```
    pub fn begin_rendering(
        &self,
        command_buffer: vk::CommandBuffer,
        color_attachments: &[vk::RenderingAttachmentInfo],
        depth_attachment: Option<&vk::RenderingAttachmentInfo>,
    ) {
        let depth_fallback = vk::RenderingAttachmentInfo::default();
        let depth_attachment = match depth_attachment {
            Some(depth_attachment) => Some(depth_attachment),
            None => Some(&depth_fallback),
        };
        let surface_resolution = self.get_swapchain().surface_resolution;
        let render_pass_begin_info = vk::RenderingInfo::default()
            // .flags(vk::RenderingFlags::CONTENTS_SECONDARY_COMMAND_BUFFERS)
            .render_area(surface_resolution.into())
            .layer_count(1)
            .color_attachments(color_attachments)
            .depth_attachment(depth_attachment.as_ref().unwrap());

        unsafe {
            self.dynamic_rendering
                .cmd_begin_rendering(command_buffer, &render_pass_begin_info);
        }
    }

    pub fn end_rendering(&self, command_buffer: vk::CommandBuffer) {
        unsafe {
            self.dynamic_rendering.cmd_end_rendering(command_buffer);
        }
    }

    pub fn create_command_thread_pool(
        device: Arc<Device>,
        queue_family_index: u32,
    ) -> (
        ThreadPool,
        Arc<RwLock<FxHashMap<usize, Arc<Mutex<CommandBuffer>>>>>,
    ) {
        let m_command_buffers: Arc<RwLock<FxHashMap<usize, Arc<Mutex<CommandBuffer>>>>> =
            Default::default();
        let m_command_buffers_clone = m_command_buffers.clone();

        let pool = rayon::ThreadPoolBuilder::new()
            .thread_name(|x| format!("Command buffer generation thread {}", x))
            .start_handler(move |x| {
                let pool_create_info = vk::CommandPoolCreateInfo::default()
                    .flags(vk::CommandPoolCreateFlags::RESET_COMMAND_BUFFER)
                    .queue_family_index(queue_family_index);

                COMMAND_POOL.with(|pool| {
                    *pool.borrow_mut() =
                        unsafe { device.create_command_pool(&pool_create_info, None).unwrap() };

                    let command_buffer_allocate_info = vk::CommandBufferAllocateInfo::default()
                        .command_buffer_count(1)
                        .command_pool(*pool.borrow())
                        .level(vk::CommandBufferLevel::PRIMARY);

                    let command_buffers = unsafe {
                        device
                            .allocate_command_buffers(&command_buffer_allocate_info)
                            .unwrap()
                    };

                    let fence = unsafe {
                        device
                            .create_fence(
                                &vk::FenceCreateInfo::default()
                                    .flags(vk::FenceCreateFlags::SIGNALED),
                                None,
                            )
                            .expect("Create fence failed.")
                    };

                    m_command_buffers.write().unwrap().insert(
                        x,
                        Arc::new(Mutex::new(CommandBuffer {
                            command_buffer: command_buffers[0],
                            fence,
                            device: device.clone(),
                        })),
                    );
                });
            })
            .build()
            .unwrap();

        (pool, m_command_buffers_clone)
    }

    #[tracing::instrument(skip_all, name = "copy_buffer_to_texture")]
    pub fn copy_buffer_to_texture(
        &self,
        command_buffer: vk::CommandBuffer,
        buffer: &ResourceHandle<Buffer>,
        texture: &ResourceHandle<Texture>,
        offset: u64,
    ) {
        let mut texture = self.texture_manager.get_mut(texture).unwrap();
        texture.transition(
            &self.device,
            command_buffer,
            &TransitionDesc {
                new_layout: vk::ImageLayout::TRANSFER_DST_OPTIMAL,
                new_access_mask: vk::AccessFlags::TRANSFER_WRITE,
                new_stage_mask: vk::PipelineStageFlags::TRANSFER,
            },
        );

        unsafe {
            self.device.cmd_copy_buffer_to_image(
                command_buffer,
                self.buffer_manager.get(buffer).unwrap().buffer(),
                texture.image,
                texture.layout,
                &[vk::BufferImageCopy::default()
                    .buffer_offset(offset)
                    .buffer_row_length(texture.extent.width)
                    .buffer_image_height(0)
                    .image_subresource(vk::ImageSubresourceLayers {
                        aspect_mask: vk::ImageAspectFlags::COLOR,
                        mip_level: 0,
                        base_array_layer: 0,
                        layer_count: 1,
                    })
                    .image_extent(texture.extent)],
            );
        }

        texture.transition(
            &self.device,
            command_buffer,
            &TransitionDesc {
                new_layout: vk::ImageLayout::SHADER_READ_ONLY_OPTIMAL,
                new_access_mask: vk::AccessFlags::SHADER_READ,
                ..Default::default()
            },
        );
    }

    pub fn copy_texture_to_texture(
        &self,
        command_buffer: vk::CommandBuffer,
        src_texture: &mut Texture,
        dst_texture: &mut Texture,
        region: Extent3d,
    ) {
        src_texture.transition(
            &self.device,
            command_buffer,
            &TransitionDesc {
                new_layout: vk::ImageLayout::TRANSFER_SRC_OPTIMAL,
                new_access_mask: vk::AccessFlags::TRANSFER_READ,
                new_stage_mask: vk::PipelineStageFlags::TRANSFER,
            },
        );

        dst_texture.transition(
            &self.device,
            command_buffer,
            &TransitionDesc {
                new_layout: vk::ImageLayout::TRANSFER_DST_OPTIMAL,
                new_access_mask: vk::AccessFlags::TRANSFER_WRITE,
                new_stage_mask: vk::PipelineStageFlags::TRANSFER,
            },
        );

        let image_copy = vk::ImageCopy {
            extent: region.into(),
            src_offset: vk::Offset3D { x: 0, y: 0, z: 0 },
            dst_offset: vk::Offset3D { x: 0, y: 0, z: 0 },
            dst_subresource: ImageSubresourceLayers {
                aspect_mask: vk::ImageAspectFlags::COLOR,
                mip_level: 0,
                base_array_layer: 0,
                layer_count: 1,
            },
            src_subresource: ImageSubresourceLayers {
                aspect_mask: vk::ImageAspectFlags::COLOR,
                mip_level: 0,
                base_array_layer: 0,
                layer_count: 1,
            },
        };
        unsafe {
            self.device.cmd_copy_image(
                command_buffer,
                src_texture.image,
                src_texture.layout,
                dst_texture.image,
                dst_texture.layout,
                &[image_copy],
            );
        }
    }

    /// Returns a read lock to the buffer manager.
    // pub fn get_buffer_manager(&self) -> std::sync::RwLockReadGuard<BufferManager> {
    //     self.buffer_manager
    // }

    // /// Returns a write lock to the buffer manager.
    // pub fn get_buffer_manager_mut(&self) -> std::sync::RwLockWriteGuard<BufferManager> {
    //     self.buffer_manager.write().unwrap()
    // }

    pub fn create_buffer(&self, desc: &BufferDescriptor) -> ResourceHandle<Buffer> {
        let buffer = Buffer::new(
            &self.device,
            &mut self.allocator.lock().unwrap(),
            desc.debug_name,
            desc.size,
            desc.usage,
            desc.location,
        );
        let id = self.buffer_manager.create(desc.debug_name, buffer);
        ResourceHandle::new(id, self.buffer_manager.clone())
    }

    pub fn create_buffer_with_data(
        &self,
        desc: &BufferDescriptor,
        data: &[u8],
        offset: usize,
    ) -> ResourceHandle<Buffer> {
        let mut desc = desc.clone();
        if desc.location == MemoryLocation::GpuOnly {
            desc.usage |= vk::BufferUsageFlags::TRANSFER_DST;
        }
        if desc.size == 0 {
            desc.size = size_of_val(data) as DeviceSize;
        }

        let handle = self.create_buffer(&desc);
        if desc.location == MemoryLocation::GpuOnly {
            let staging_handle = self.create_buffer(&BufferDescriptor {
                size: desc.size,
                usage: vk::BufferUsageFlags::TRANSFER_SRC,
                location: MemoryLocation::CpuToGpu,
                debug_name: "Staging buffer",
            });
            let mut staging_buffer = self.buffer_manager.get_mut(&staging_handle).unwrap();
            staging_buffer.copy_from_slice(data, offset);

            self.record_submit(|command_buffer| unsafe {
                self.device.cmd_copy_buffer(
                    command_buffer,
                    staging_buffer.buffer(),
                    self.buffer_manager.get(&handle).unwrap().buffer(),
                    &[vk::BufferCopy {
                        size: desc.size,
                        src_offset: 0,
                        dst_offset: offset as DeviceSize,
                    }],
                )
            });
        } else {
            self.buffer_manager
                .get_mut(&handle)
                .unwrap()
                .copy_from_slice(data, offset);
        }

        handle
    }

    pub fn create_texture(
        &self,
        debug_name: &'static str,
        create_info: &vk::ImageCreateInfo,
        // If true, the texture will be allocated in dedicated memory.
        is_dedicated: bool,
    ) -> ResourceHandle<Texture> {
        let texture = Texture::new(
            &self.device,
            &mut self.allocator.lock().unwrap(),
            debug_name,
            create_info,
            is_dedicated,
        );
        let id = self.texture_manager.create(debug_name, texture);
        ResourceHandle::new(id, self.texture_manager.clone())
    }

    pub fn create_texture_with_data(
        &self,
        debug_name: &'static str,
        create_info: &vk::ImageCreateInfo,
        data: &[u8],
        offset: u64,
        // If true, the texture will be allocated in dedicated memory.
        is_dedicated: bool,
    ) -> ResourceHandle<Texture> {
        let texture = Texture::new(
            &self.device,
            &mut self.allocator.lock().unwrap(),
            debug_name,
            create_info,
            is_dedicated,
        );
        let id = self.texture_manager.create(debug_name, texture);
        let texture_handle = ResourceHandle::new(id, self.texture_manager.clone());
        let buffer_handle = self.create_buffer_with_data(
            &BufferDescriptor {
                debug_name: "texture staging buffer",
                usage: vk::BufferUsageFlags::TRANSFER_SRC,
                location: MemoryLocation::CpuToGpu,
                ..Default::default()
            },
            data,
            0,
        );

        self.record_submit(|command_buffer| {
            let mut texture = self.texture_manager.get_mut(&texture_handle).unwrap();
            texture.transition(
                &self.device,
                command_buffer,
                &TransitionDesc {
                    new_layout: vk::ImageLayout::TRANSFER_DST_OPTIMAL,
                    new_access_mask: vk::AccessFlags::TRANSFER_WRITE,
                    new_stage_mask: vk::PipelineStageFlags::TRANSFER,
                },
            );
            drop(texture);

            self.copy_buffer_to_texture(command_buffer, &buffer_handle, &texture_handle, offset);
            let mut texture = self.texture_manager.get_mut(&texture_handle).unwrap();
            texture.transition(
                &self.device,
                command_buffer,
                &TransitionDesc {
                    new_layout: vk::ImageLayout::SHADER_READ_ONLY_OPTIMAL,
                    new_access_mask: vk::AccessFlags::SHADER_READ,
                    new_stage_mask: vk::PipelineStageFlags::FRAGMENT_SHADER,
                },
            )
        });

        texture_handle
    }

    /// Creates or gets (if already created) a texture view, which can be cloned cheaply.
    pub fn get_texture_view(
        &self,
        texture: &ResourceHandle<Texture>,
    ) -> Option<Arc<vk::ImageView>> {
        let mut texture = self.texture_manager.get_mut(texture)?;
        Some(texture.create_view(&self.device))
    }

    /// If a shader with this descriptor already exists, it will be returned, otherwise a new one will be created.
    pub fn create_shader(&self, desc: ShaderDescriptor) -> ResourceHandle<Shader> {
        log::debug!("Shader hash: {}", get_hash(&desc));
        if let Some(handle) = self.shader_mapping.read().unwrap().get(&desc) {
            log::debug!("Shader already exists, returning existing handle.");
            return handle.clone();
        }

        log::debug!("Creating shader");

        let shader_desc = Arc::new(desc);

        let id = self.shader_manager.create(
            shader_desc.label,
            Shader::from_source_text(self, &shader_desc),
        );
        let handle = ResourceHandle::new(id, self.shader_manager.clone());
        self.shader_mapping
            .write()
            .unwrap()
            .insert(shader_desc, handle.clone());
        handle
    }

    /// if a pipeline with this descriptor already exists, it will be returned, otherwise a new one will be created.
    pub fn create_graphics_pipeline(
        &self,
        label: &'static str,
        desc: GraphicsPipelineDescriptor,
    ) -> ResourceHandle<GraphicsPipeline> {
        log::debug!("Graphics pipeline hash: {}", get_hash(&desc));
        if let Some(handle) = self.graphics_pipeline_mapping.read().unwrap().get(&desc) {
            log::debug!("Graphics pipeline already exists, returning existing handle.");
            return handle.clone();
        }
        log::debug!("Creating graphics pipeline");

        let pipeline_desc = Arc::new(desc);
        let pipeline = GraphicsPipeline::new(self, &pipeline_desc);
        let id = self.graphics_pipelines.create(label, pipeline);
        let handle = ResourceHandle::new(id, self.graphics_pipelines.clone());
        let mut mapping = self.graphics_pipeline_mapping.write().unwrap();
        mapping.insert(pipeline_desc, handle.clone());
        handle
    }

    pub fn create_compute_pipeline(
        &self,
        label: &'static str,
        desc: ComputePipelineDescriptor,
    ) -> ResourceHandle<ComputePipeline> {
        log::debug!("Compute pipeline hash: {}", get_hash(&desc));
        if let Some(handle) = self.compute_pipeline_mapping.read().unwrap().get(&desc) {
            log::debug!("Compute pipeline already exists, returning existing handle.");
            return handle.clone();
        }
        log::debug!("Creating compute pipeline");

        let pipeline_desc = Arc::new(desc);
        let pipeline = ComputePipeline::new(self, &pipeline_desc);
        let id = self.compute_pipelines.create(label, pipeline);
        let handle = ResourceHandle::new(id, self.compute_pipelines.clone());
        let mut mapping = self.compute_pipeline_mapping.write().unwrap();
        mapping.insert(pipeline_desc, handle.clone());
        handle
    }

    /// Returns a read lock to the render swapchain.
    pub fn get_swapchain(&self) -> std::sync::RwLockReadGuard<RenderSwapchain> {
        self.render_swapchain.read().unwrap()
    }
}

impl Drop for RenderContext {
    fn drop(&mut self) {
        unsafe {
            if std::thread::panicking() {
                return;
            }

            self.device.device_wait_idle().unwrap();

            self.device
                .destroy_semaphore(self.present_complete_semaphore, None);
            self.device
                .destroy_semaphore(self.rendering_complete_semaphore, None);
            self.device
                .destroy_fence(self.main_command_buffer.lock().unwrap().fence, None);

            self.cleanup_swapchain();

            self.command_thread_pool.broadcast(|ctx| {
                COMMAND_POOL.with(|pool| {
                    let pool = pool.take();
                    let mut command_buffer_g = self.threaded_command_buffers.write().unwrap();
                    let command_buffer = command_buffer_g.get(&ctx.index());
                    if let Some(lock) = command_buffer {
                        let lock = lock.lock().unwrap();
                        self.device
                            .free_command_buffers(pool, &[lock.command_buffer]);
                        self.device.destroy_fence(lock.fence, None);
                    }
                    self.device.destroy_command_pool(pool, None);
                    command_buffer_g.remove(&ctx.index());
                });
            });

            // self.graphics_pipelines.clear_all();
            // self.buffer_manager.clear_all();
            // self.texture_manager.clear_all();

            for sampler in self.immutable_samplers.values() {
                self.device.destroy_sampler(*sampler, None);
            }

            for (conversion, sampler) in self.yuv_immutable_samplers.values() {
                self.device
                    .destroy_sampler_ycbcr_conversion(*conversion, None);
                self.device.destroy_sampler(*sampler, None);
            }

            self.device.destroy_command_pool(self.pool, None);
            self.device
                .device_wait_idle()
                .expect("Failed to wait device idle!");
            self.device.destroy_device(None);
            self.surface_loader.destroy_surface(self.surface, None);
            self.debug_utils_loader
                .destroy_debug_utils_messenger(self.debug_call_back, None);
            self.instance.destroy_instance(None);
        }
    }
}

fn create_immutable_samplers(device: &ash::Device) -> HashMap<SamplerDesc, vk::Sampler> {
    let texel_filters = [vk::Filter::NEAREST, vk::Filter::LINEAR];
    let mipmap_modes = [
        vk::SamplerMipmapMode::NEAREST,
        vk::SamplerMipmapMode::LINEAR,
    ];
    let address_modes = [
        vk::SamplerAddressMode::REPEAT,
        vk::SamplerAddressMode::CLAMP_TO_EDGE,
    ];

    let mut result = HashMap::new();

    for &texel_filter in &texel_filters {
        for &mipmap_mode in &mipmap_modes {
            for &address_modes in &address_modes {
                let anisotropy_enable = texel_filter == vk::Filter::LINEAR;

                result.insert(
                    SamplerDesc {
                        texel_filter,
                        mipmap_mode,
                        address_modes,
                    },
                    unsafe {
                        device.create_sampler(
                            &vk::SamplerCreateInfo::default()
                                .mag_filter(texel_filter)
                                .min_filter(texel_filter)
                                .mipmap_mode(mipmap_mode)
                                .address_mode_u(address_modes)
                                .address_mode_v(address_modes)
                                .address_mode_w(address_modes)
                                .max_lod(vk::LOD_CLAMP_NONE)
                                .max_anisotropy(16.0)
                                .anisotropy_enable(anisotropy_enable),
                            None,
                        )
                    }
                    .expect("create_sampler"),
                );
            }
        }
    }

    result
}

fn create_immutable_yuv_samplers(
    device: &ash::Device,
) -> HashMap<(vk::Format, SamplerDesc), (vk::SamplerYcbcrConversion, vk::Sampler)> {
    let mut result = HashMap::new();

    let formats = [
        vk::Format::G8_B8R8_2PLANE_420_UNORM,
        vk::Format::G8_B8_R8_3PLANE_420_UNORM,
        vk::Format::G10X6_B10X6R10X6_2PLANE_420_UNORM_3PACK16,
        vk::Format::G10X6_B10X6_R10X6_3PLANE_420_UNORM_3PACK16,
    ];

    for format in formats {
        let sampler_conversion = unsafe {
            device
                .create_sampler_ycbcr_conversion(
                    &vk::SamplerYcbcrConversionCreateInfo::default()
                        .ycbcr_model(vk::SamplerYcbcrModelConversion::YCBCR_709)
                        .ycbcr_range(vk::SamplerYcbcrRange::ITU_NARROW)
                        .components(vk::ComponentMapping {
                            r: vk::ComponentSwizzle::IDENTITY,
                            g: vk::ComponentSwizzle::IDENTITY,
                            b: vk::ComponentSwizzle::IDENTITY,
                            a: vk::ComponentSwizzle::IDENTITY,
                        })
                        .chroma_filter(vk::Filter::LINEAR)
                        .x_chroma_offset(vk::ChromaLocation::MIDPOINT)
                        .y_chroma_offset(vk::ChromaLocation::MIDPOINT)
                        .force_explicit_reconstruction(false)
                        .format(format),
                    None,
                )
                .unwrap()
        };

        let mut conversion_info =
            vk::SamplerYcbcrConversionInfo::default().conversion(sampler_conversion);

        let desc = SamplerDesc {
            texel_filter: vk::Filter::LINEAR,
            mipmap_mode: vk::SamplerMipmapMode::LINEAR,
            address_modes: vk::SamplerAddressMode::CLAMP_TO_EDGE,
        };

        let sampler = unsafe {
            device
                .create_sampler(
                    &vk::SamplerCreateInfo::default()
                        .mag_filter(desc.texel_filter)
                        .min_filter(desc.texel_filter)
                        .mipmap_mode(desc.mipmap_mode)
                        .address_mode_u(desc.address_modes)
                        .address_mode_v(desc.address_modes)
                        .address_mode_w(desc.address_modes)
                        .push_next(&mut conversion_info),
                    None,
                )
                .unwrap()
        };
        result.insert((format, desc), (sampler_conversion, sampler));
    }

    result
}

fn get_hash<T: std::hash::Hash>(value: &T) -> u64 {
    use std::hash::Hasher;
    let mut hasher = std::collections::hash_map::DefaultHasher::new();
    value.hash(&mut hasher);
    hasher.finish()
}<|MERGE_RESOLUTION|>--- conflicted
+++ resolved
@@ -8,9 +8,7 @@
 use ash::{
     extensions::{
         ext::{BufferDeviceAddress, DebugUtils},
-        khr::{
-            DynamicRendering, Surface, Swapchain,
-        },
+        khr::{DynamicRendering, Surface, Swapchain},
     },
     vk::{
         DebugUtilsMessageSeverityFlagsEXT, DeviceSize, ExtDescriptorIndexingFn,
@@ -44,7 +42,6 @@
     shaders::{Shader, ShaderDescriptor},
     texture::{Texture, TransitionDesc},
 };
-
 
 unsafe extern "system" fn vulkan_debug_callback(
     message_severity: vk::DebugUtilsMessageSeverityFlagsEXT,
@@ -340,10 +337,6 @@
                 ExtDescriptorIndexingFn::NAME.as_ptr(),
                 BufferDeviceAddress::NAME.as_ptr(),
                 KhrSamplerYcbcrConversionFn::NAME.as_ptr(),
-<<<<<<< HEAD
-                KhrRayQueryFn::NAME.as_ptr(),
-                AccelerationStructure::NAME.as_ptr(),
-                DeferredHostOperations::NAME.as_ptr(),
                 #[cfg(feature = "dlss")]
                 {
                     b"VK_NVX_binary_import\0".as_ptr() as *const i8
@@ -354,15 +347,12 @@
                 },
                 #[cfg(feature = "dlss")]
                 vk::NvxImageViewHandleFn::NAME.as_ptr(),
-=======
-
                 #[cfg(feature = "rt")]
                 ash::vk::KhrRayQueryFn::NAME.as_ptr(),
                 #[cfg(feature = "rt")]
                 ash::extensions::khr::AccelerationStructure::NAME.as_ptr(),
                 #[cfg(feature = "rt")]
                 ash::extensions::khr::DeferredHostOperations::NAME.as_ptr(),
->>>>>>> b23920fb
                 #[cfg(any(target_os = "macos", target_os = "ios"))]
                 KhrPortabilitySubsetFn::NAME.as_ptr(),
                 #[cfg(any(target_os = "macos", target_os = "ios"))]
@@ -489,10 +479,7 @@
             let thread_id = std::thread::current().id();
 
             #[cfg(feature = "rt")]
-            let as_extension = ash::extensions::khr::AccelerationStructure::new(
-                &instance,
-                &device,
-            );
+            let as_extension = ash::extensions::khr::AccelerationStructure::new(&instance, &device);
 
             let render_swapchain = Self::create_swapchain(
                 &instance,
@@ -533,7 +520,7 @@
                     (512 * 1024).min(
                         device_properties
                             .limits
-                            .max_per_stage_descriptor_sampled_images
+                            .max_per_stage_descriptor_sampled_images,
                     )
                 },
                 surface_loader,
